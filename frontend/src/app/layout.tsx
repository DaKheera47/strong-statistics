import type { Metadata } from "next";
import { Geist, Geist_Mono } from "next/font/google";
import "./globals.css";
import { ThemeProvider } from "@/components/theme-provider";
<<<<<<< HEAD
import { DynamicThemeProvider } from "@/components/dynamic-theme-provider";
=======
import { Navbar } from "@/components/navbar";
>>>>>>> 2f43aecf
import Script from "next/script";
import { NuqsAdapter } from "nuqs/adapters/next/app";

const geistSans = Geist({
  variable: "--font-geist-sans",
  subsets: ["latin"],
});

const geistMono = Geist_Mono({
  variable: "--font-geist-mono",
  subsets: ["latin"],
});

export const metadata: Metadata = {
  title: {
    default: "Strong Statistics - Your Training Analytics Dashboard",
    template: "%s | Strong Statistics",
  },
  description:
    "Track and analyze your lifting progress with comprehensive workout analytics, volume tracking, and performance insights. Your personal training dashboard.",
  keywords: [
    "lifting",
    "workout",
    "analytics",
    "fitness",
    "strength training",
    "gym tracker",
    "progressive overload",
    "training log",
  ],
  authors: [{ name: "Strong Statistics" }],
  creator: "Strong Statistics",
  publisher: "Strong Statistics",
  icons: {
    icon: "/favicon.svg",
    shortcut: "/favicon.svg",
    apple: "/favicon.svg",
  },
  openGraph: {
    type: "website",
    locale: "en_US",
    title: "Strong Statistics - Your Training Analytics Dashboard",
    description:
      "Track and analyze your lifting progress with comprehensive workout analytics, volume tracking, and performance insights.",
    siteName: "Strong Statistics",
    images: [
      {
        url: "/og-image.jpg",
        width: 1200,
        height: 630,
        alt: "Strong Statistics Training Analytics Dashboard",
      },
    ],
  },
  twitter: {
    card: "summary_large_image",
    title: "Strong Statistics - Your Training Analytics Dashboard",
    description:
      "Track and analyze your lifting progress with comprehensive workout analytics.",
    images: ["/og-image.jpg"],
  },
  robots: {
    index: true,
    follow: true,
    googleBot: {
      index: true,
      follow: true,
      "max-video-preview": -1,
      "max-image-preview": "large",
      "max-snippet": -1,
    },
  },
  verification: {
    google: "verification-code-here",
  },
  themeColor: "#0A0A0A",
};

export default function RootLayout({
  children,
}: Readonly<{
  children: React.ReactNode;
}>) {
  return (
    <html
      lang='en'
      suppressHydrationWarning
    >
      <head>
        <meta name='theme-color' content='#0A0A0A' />
        <meta name='apple-mobile-web-app-status-bar-style' content='#0A0A0A' />
        <Script
          src='https://umami.dakheera47.com/script.js'
          data-website-id='ac4af018-5e53-408a-9f7a-8102a6618065'
          strategy='afterInteractive'
        />
      </head>
      <body
        className={`${geistSans.variable} ${geistMono.variable} antialiased`}
      >
        <ThemeProvider
          attribute='class'
          defaultTheme='system'
          enableSystem
          disableTransitionOnChange
        >
<<<<<<< HEAD
          <DynamicThemeProvider>
            <NuqsAdapter>
              <main className='container mx-auto px-4 max-w-7xl'>
                {children}
              </main>
            </NuqsAdapter>
          </DynamicThemeProvider>
=======
          <NuqsAdapter>
            <Navbar />
            <main className='container mx-auto px-4 max-w-7xl pt-28'>
              {children}
            </main>
          </NuqsAdapter>
>>>>>>> 2f43aecf
        </ThemeProvider>
      </body>
    </html>
  );
}<|MERGE_RESOLUTION|>--- conflicted
+++ resolved
@@ -2,11 +2,8 @@
 import { Geist, Geist_Mono } from "next/font/google";
 import "./globals.css";
 import { ThemeProvider } from "@/components/theme-provider";
-<<<<<<< HEAD
 import { DynamicThemeProvider } from "@/components/dynamic-theme-provider";
-=======
 import { Navbar } from "@/components/navbar";
->>>>>>> 2f43aecf
 import Script from "next/script";
 import { NuqsAdapter } from "nuqs/adapters/next/app";
 
@@ -113,22 +110,14 @@
           enableSystem
           disableTransitionOnChange
         >
-<<<<<<< HEAD
           <DynamicThemeProvider>
             <NuqsAdapter>
-              <main className='container mx-auto px-4 max-w-7xl'>
+              <Navbar />
+              <main className='container mx-auto px-4 max-w-7xl pt-28'>
                 {children}
               </main>
             </NuqsAdapter>
           </DynamicThemeProvider>
-=======
-          <NuqsAdapter>
-            <Navbar />
-            <main className='container mx-auto px-4 max-w-7xl pt-28'>
-              {children}
-            </main>
-          </NuqsAdapter>
->>>>>>> 2f43aecf
         </ThemeProvider>
       </body>
     </html>

import type { Metadata } from "next";
import { Geist, Geist_Mono } from "next/font/google";
import "./globals.css";
import { ThemeProvider } from "@/components/theme-provider";
import { DynamicThemeProvider } from "@/components/dynamic-theme-provider";
import { Navbar } from "@/components/navbar";
import Script from "next/script";
import { NuqsAdapter } from "nuqs/adapters/next/app";

const geistSans = Geist({
  variable: "--font-geist-sans",
  subsets: ["latin"],
});

const geistMono = Geist_Mono({
  variable: "--font-geist-mono",
  subsets: ["latin"],
});

export const metadata: Metadata = {
  title: {
    default: "Strong Statistics - Your Training Analytics Dashboard",
    template: "%s | Strong Statistics",
  },
  description:
    "Track and analyze your lifting progress with comprehensive workout analytics, volume tracking, and performance insights. Your personal training dashboard.",
  keywords: [
    "lifting",
    "workout",
    "analytics",
    "fitness",
    "strength training",
    "gym tracker",
    "progressive overload",
    "training log",
  ],
  authors: [{ name: "Strong Statistics" }],
  creator: "Strong Statistics",
  publisher: "Strong Statistics",
  icons: {
    icon: "/favicon.svg",
    shortcut: "/favicon.svg",
    apple: "/favicon.svg",
  },
  openGraph: {
    type: "website",
    locale: "en_US",
    title: "Strong Statistics - Your Training Analytics Dashboard",
    description:
      "Track and analyze your lifting progress with comprehensive workout analytics, volume tracking, and performance insights.",
    siteName: "Strong Statistics",
    images: [
      {
        url: "/og-image.jpg",
        width: 1200,
        height: 630,
        alt: "Strong Statistics Training Analytics Dashboard",
      },
    ],
  },
  twitter: {
    card: "summary_large_image",
    title: "Strong Statistics - Your Training Analytics Dashboard",
    description:
      "Track and analyze your lifting progress with comprehensive workout analytics.",
    images: ["/og-image.jpg"],
  },
  robots: {
    index: true,
    follow: true,
    googleBot: {
      index: true,
      follow: true,
      "max-video-preview": -1,
      "max-image-preview": "large",
      "max-snippet": -1,
    },
  },
  verification: {
    google: "verification-code-here",
  },
  themeColor: "#0A0A0A",
};

export default function RootLayout({
  children,
}: Readonly<{
  children: React.ReactNode;
}>) {
  return (
    <html
      lang='en'
      suppressHydrationWarning
    >
      <head>
        <meta name='theme-color' content='#0A0A0A' />
        <meta name='apple-mobile-web-app-status-bar-style' content='#0A0A0A' />
        <Script
          src='https://umami.dakheera47.com/script.js'
          data-website-id='ac4af018-5e53-408a-9f7a-8102a6618065'
          strategy='afterInteractive'
        />
      </head>
      <body
        className={`${geistSans.variable} ${geistMono.variable} antialiased`}
      >
<<<<<<< HEAD
        <DynamicThemeProvider>
          <NuqsAdapter>
            <Navbar />
            <main className='container mx-auto px-4 max-w-7xl'>
              {children}
            </main>
          </NuqsAdapter>
        </DynamicThemeProvider>
=======
        <ThemeProvider
          attribute='class'
          defaultTheme='system'
          enableSystem
          disableTransitionOnChange
        >
          <DynamicThemeProvider>
            <NuqsAdapter>
              <Navbar />
              <main className='container mx-auto px-4 max-w-7xl pt-28'>
                {children}
              </main>
            </NuqsAdapter>
          </DynamicThemeProvider>
        </ThemeProvider>
>>>>>>> 7fb42c50
      </body>
    </html>
  );
}<|MERGE_RESOLUTION|>--- conflicted
+++ resolved
@@ -104,16 +104,6 @@
       <body
         className={`${geistSans.variable} ${geistMono.variable} antialiased`}
       >
-<<<<<<< HEAD
-        <DynamicThemeProvider>
-          <NuqsAdapter>
-            <Navbar />
-            <main className='container mx-auto px-4 max-w-7xl'>
-              {children}
-            </main>
-          </NuqsAdapter>
-        </DynamicThemeProvider>
-=======
         <ThemeProvider
           attribute='class'
           defaultTheme='system'
@@ -129,7 +119,6 @@
             </NuqsAdapter>
           </DynamicThemeProvider>
         </ThemeProvider>
->>>>>>> 7fb42c50
       </body>
     </html>
   );

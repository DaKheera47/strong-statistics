--- conflicted
+++ resolved
@@ -2,11 +2,8 @@
 import { Geist, Geist_Mono } from "next/font/google";
 import "./globals.css";
 import { ThemeProvider } from "@/components/theme-provider";
-<<<<<<< HEAD
 import { DynamicThemeProvider } from "@/components/dynamic-theme-provider";
-=======
 import { Navbar } from "@/components/navbar";
->>>>>>> 2f43aecf
 import Script from "next/script";
 import { NuqsAdapter } from "nuqs/adapters/next/app";
 
@@ -107,29 +104,14 @@
       <body
         className={`${geistSans.variable} ${geistMono.variable} antialiased`}
       >
-        <ThemeProvider
-          attribute='class'
-          defaultTheme='system'
-          enableSystem
-          disableTransitionOnChange
-        >
-<<<<<<< HEAD
-          <DynamicThemeProvider>
-            <NuqsAdapter>
-              <main className='container mx-auto px-4 max-w-7xl'>
-                {children}
-              </main>
-            </NuqsAdapter>
-          </DynamicThemeProvider>
-=======
+        <DynamicThemeProvider>
           <NuqsAdapter>
             <Navbar />
-            <main className='container mx-auto px-4 max-w-7xl pt-28'>
+            <main className='container mx-auto px-4 max-w-7xl'>
               {children}
             </main>
           </NuqsAdapter>
->>>>>>> 2f43aecf
-        </ThemeProvider>
+        </DynamicThemeProvider>
       </body>
     </html>
   );
